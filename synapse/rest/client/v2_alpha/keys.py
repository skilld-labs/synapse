# -*- coding: utf-8 -*-
# Copyright 2015, 2016 OpenMarket Ltd
# Copyright 2019 New Vector Ltd
#
# Licensed under the Apache License, Version 2.0 (the "License");
# you may not use this file except in compliance with the License.
# You may obtain a copy of the License at
#
#     http://www.apache.org/licenses/LICENSE-2.0
#
# Unless required by applicable law or agreed to in writing, software
# distributed under the License is distributed on an "AS IS" BASIS,
# WITHOUT WARRANTIES OR CONDITIONS OF ANY KIND, either express or implied.
# See the License for the specific language governing permissions and
# limitations under the License.

import logging

from twisted.internet import defer

from synapse.api.errors import SynapseError
from synapse.http.servlet import (
    RestServlet,
    parse_integer,
    parse_json_object_from_request,
    parse_string,
)
from synapse.logging.opentracing import log_kv, set_tag, trace
from synapse.types import StreamToken

from ._base import client_patterns, interactive_auth_handler

logger = logging.getLogger(__name__)


class KeyUploadServlet(RestServlet):
    """
    POST /keys/upload HTTP/1.1
    Content-Type: application/json

    {
      "device_keys": {
        "user_id": "<user_id>",
        "device_id": "<device_id>",
        "valid_until_ts": <millisecond_timestamp>,
        "algorithms": [
          "m.olm.curve25519-aes-sha256",
        ]
        "keys": {
          "<algorithm>:<device_id>": "<key_base64>",
        },
        "signatures:" {
          "<user_id>" {
            "<algorithm>:<device_id>": "<signature_base64>"
      } } },
      "one_time_keys": {
        "<algorithm>:<key_id>": "<key_base64>"
      },
    }
    """

    PATTERNS = client_patterns("/keys/upload(/(?P<device_id>[^/]+))?$")

    def __init__(self, hs):
        """
        Args:
            hs (synapse.server.HomeServer): server
        """
        super(KeyUploadServlet, self).__init__()
        self.auth = hs.get_auth()
        self.e2e_keys_handler = hs.get_e2e_keys_handler()

    @trace(opname="upload_keys")
    @defer.inlineCallbacks
    def on_POST(self, request, device_id):
        requester = yield self.auth.get_user_by_req(request, allow_guest=True)
        user_id = requester.user.to_string()
        body = parse_json_object_from_request(request)

        if device_id is not None:
            # passing the device_id here is deprecated; however, we allow it
            # for now for compatibility with older clients.
            if requester.device_id is not None and device_id != requester.device_id:
                set_tag("error", True)
                log_kv(
                    {
                        "message": "Client uploading keys for a different device",
                        "logged_in_id": requester.device_id,
                        "key_being_uploaded": device_id,
                    }
                )
                logger.warning(
                    "Client uploading keys for a different device "
                    "(logged in as %s, uploading for %s)",
                    requester.device_id,
                    device_id,
                )
        else:
            device_id = requester.device_id

        if device_id is None:
            raise SynapseError(
                400, "To upload keys, you must pass device_id when authenticating"
            )

        result = yield self.e2e_keys_handler.upload_keys_for_user(
            user_id, device_id, body
        )
        return 200, result


class KeyQueryServlet(RestServlet):
    """
    POST /keys/query HTTP/1.1
    Content-Type: application/json
    {
      "device_keys": {
        "<user_id>": ["<device_id>"]
    } }

    HTTP/1.1 200 OK
    {
      "device_keys": {
        "<user_id>": {
          "<device_id>": {
            "user_id": "<user_id>", // Duplicated to be signed
            "device_id": "<device_id>", // Duplicated to be signed
            "valid_until_ts": <millisecond_timestamp>,
            "algorithms": [ // List of supported algorithms
              "m.olm.curve25519-aes-sha256",
            ],
            "keys": { // Must include a ed25519 signing key
              "<algorithm>:<key_id>": "<key_base64>",
            },
            "signatures:" {
              // Must be signed with device's ed25519 key
              "<user_id>/<device_id>": {
                "<algorithm>:<key_id>": "<signature_base64>"
              }
              // Must be signed by this server.
              "<server_name>": {
                "<algorithm>:<key_id>": "<signature_base64>"
    } } } } } }
    """

    PATTERNS = client_patterns("/keys/query$")

    def __init__(self, hs):
        """
        Args:
            hs (synapse.server.HomeServer):
        """
        super(KeyQueryServlet, self).__init__()
        self.auth = hs.get_auth()
        self.e2e_keys_handler = hs.get_e2e_keys_handler()

    @defer.inlineCallbacks
    def on_POST(self, request):
        requester = yield self.auth.get_user_by_req(request, allow_guest=True)
        user_id = requester.user.to_string()
        timeout = parse_integer(request, "timeout", 10 * 1000)
        body = parse_json_object_from_request(request)
<<<<<<< HEAD
        result = yield self.e2e_keys_handler.query_devices(body, timeout, user_id)
        return (200, result)
=======
        result = yield self.e2e_keys_handler.query_devices(body, timeout)
        return 200, result
>>>>>>> b736c6cd


class KeyChangesServlet(RestServlet):
    """Returns the list of changes of keys between two stream tokens (may return
    spurious extra results, since we currently ignore the `to` param).

        GET /keys/changes?from=...&to=...

        200 OK
        { "changed": ["@foo:example.com"] }
    """

    PATTERNS = client_patterns("/keys/changes$")

    def __init__(self, hs):
        """
        Args:
            hs (synapse.server.HomeServer):
        """
        super(KeyChangesServlet, self).__init__()
        self.auth = hs.get_auth()
        self.device_handler = hs.get_device_handler()

    @defer.inlineCallbacks
    def on_GET(self, request):
        requester = yield self.auth.get_user_by_req(request, allow_guest=True)

        from_token_string = parse_string(request, "from")
        set_tag("from", from_token_string)

        # We want to enforce they do pass us one, but we ignore it and return
        # changes after the "to" as well as before.
        set_tag("to", parse_string(request, "to"))

        from_token = StreamToken.from_string(from_token_string)

        user_id = requester.user.to_string()

        results = yield self.device_handler.get_user_ids_changed(user_id, from_token)

        return 200, results


class OneTimeKeyServlet(RestServlet):
    """
    POST /keys/claim HTTP/1.1
    {
      "one_time_keys": {
        "<user_id>": {
          "<device_id>": "<algorithm>"
    } } }

    HTTP/1.1 200 OK
    {
      "one_time_keys": {
        "<user_id>": {
          "<device_id>": {
            "<algorithm>:<key_id>": "<key_base64>"
    } } } }

    """

    PATTERNS = client_patterns("/keys/claim$")

    def __init__(self, hs):
        super(OneTimeKeyServlet, self).__init__()
        self.auth = hs.get_auth()
        self.e2e_keys_handler = hs.get_e2e_keys_handler()

    @defer.inlineCallbacks
    def on_POST(self, request):
        yield self.auth.get_user_by_req(request, allow_guest=True)
        timeout = parse_integer(request, "timeout", 10 * 1000)
        body = parse_json_object_from_request(request)
        result = yield self.e2e_keys_handler.claim_one_time_keys(body, timeout)
        return 200, result


class SigningKeyUploadServlet(RestServlet):
    """
    POST /keys/device_signing/upload HTTP/1.1
    Content-Type: application/json

    {
    }
    """

    PATTERNS = client_patterns("/keys/device_signing/upload$", releases=())

    def __init__(self, hs):
        """
        Args:
            hs (synapse.server.HomeServer): server
        """
        super(SigningKeyUploadServlet, self).__init__()
        self.hs = hs
        self.auth = hs.get_auth()
        self.e2e_keys_handler = hs.get_e2e_keys_handler()
        self.auth_handler = hs.get_auth_handler()

    @interactive_auth_handler
    @defer.inlineCallbacks
    def on_POST(self, request):
        requester = yield self.auth.get_user_by_req(request)
        user_id = requester.user.to_string()
        body = parse_json_object_from_request(request)

        yield self.auth_handler.validate_user_via_ui_auth(
            requester, body, self.hs.get_ip_from_request(request)
        )

        result = yield self.e2e_keys_handler.upload_signing_keys_for_user(user_id, body)
        return (200, result)


def register_servlets(hs, http_server):
    KeyUploadServlet(hs).register(http_server)
    KeyQueryServlet(hs).register(http_server)
    KeyChangesServlet(hs).register(http_server)
    OneTimeKeyServlet(hs).register(http_server)
    SigningKeyUploadServlet(hs).register(http_server)<|MERGE_RESOLUTION|>--- conflicted
+++ resolved
@@ -160,13 +160,8 @@
         user_id = requester.user.to_string()
         timeout = parse_integer(request, "timeout", 10 * 1000)
         body = parse_json_object_from_request(request)
-<<<<<<< HEAD
         result = yield self.e2e_keys_handler.query_devices(body, timeout, user_id)
-        return (200, result)
-=======
-        result = yield self.e2e_keys_handler.query_devices(body, timeout)
         return 200, result
->>>>>>> b736c6cd
 
 
 class KeyChangesServlet(RestServlet):
