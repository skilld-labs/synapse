--- conflicted
+++ resolved
@@ -209,11 +209,7 @@
 
                         synapse.metrics.event_processing_lag_by_event.labels(
                             "federation_sender"
-<<<<<<< HEAD
-                        ).observe(now - ts)
-=======
                         ).observe((now - ts) / 1000)
->>>>>>> 6f238a70
 
                 async def handle_room_events(events: Iterable[EventBase]) -> None:
                     with Measure(self.clock, "handle_room_events"):
