# -*- coding: utf-8 -*-
# Copyright 2014, 2015 OpenMarket Ltd
#
# Licensed under the Apache License, Version 2.0 (the "License");
# you may not use this file except in compliance with the License.
# You may obtain a copy of the License at
#
#     http://www.apache.org/licenses/LICENSE-2.0
#
# Unless required by applicable law or agreed to in writing, software
# distributed under the License is distributed on an "AS IS" BASIS,
# WITHOUT WARRANTIES OR CONDITIONS OF ANY KIND, either express or implied.
# See the License for the specific language governing permissions and
# limitations under the License.
import logging

from synapse.api.errors import StoreError
from synapse.events import FrozenEvent
from synapse.events.utils import prune_event
from synapse.util.logutils import log_function
from synapse.util.logcontext import PreserveLoggingContext, LoggingContext
from synapse.util.lrucache import LruCache
import synapse.metrics

from twisted.internet import defer

from collections import namedtuple, OrderedDict
import functools
import simplejson as json
import sys
import time


logger = logging.getLogger(__name__)

sql_logger = logging.getLogger("synapse.storage.SQL")
transaction_logger = logging.getLogger("synapse.storage.txn")


metrics = synapse.metrics.get_metrics_for("synapse.storage")

sql_scheduling_timer = metrics.register_distribution("schedule_time")

sql_query_timer = metrics.register_distribution("query_time", labels=["verb"])
sql_txn_timer = metrics.register_distribution("transaction_time", labels=["desc"])
sql_getevents_timer = metrics.register_distribution("getEvents_time", labels=["desc"])

caches_by_name = {}
cache_counter = metrics.register_cache(
    "cache",
    lambda: {(name,): len(caches_by_name[name]) for name in caches_by_name.keys()},
    labels=["name"],
)


# TODO(paul):
#  * consider other eviction strategies - LRU?
def cached(max_entries=1000, num_args=1):
    """ A method decorator that applies a memoizing cache around the function.

    The function is presumed to take zero or more arguments, which are used in
    a tuple as the key for the cache. Hits are served directly from the cache;
    misses use the function body to generate the value.

    The wrapped function has an additional member, a callable called
    "invalidate". This can be used to remove individual entries from the cache.

    The wrapped function has another additional callable, called "prefill",
    which can be used to insert values into the cache specifically, without
    calling the calculation function.
    """
    def wrap(orig):
        cache = OrderedDict()
        name = orig.__name__

        caches_by_name[name] = cache

        def prefill(*args):  # because I can't  *keyargs, value
            keyargs = args[:-1]
            value = args[-1]

            if len(keyargs) != num_args:
                raise ValueError("Expected a call to have %d arguments", num_args)

            while len(cache) > max_entries:
                cache.popitem(last=False)

            cache[keyargs] = value

        @functools.wraps(orig)
        @defer.inlineCallbacks
        def wrapped(self, *keyargs):
            if len(keyargs) != num_args:
                raise ValueError("Expected a call to have %d arguments", num_args)

            if keyargs in cache:
                cache_counter.inc_hits(name)
                defer.returnValue(cache[keyargs])

            cache_counter.inc_misses(name)
            ret = yield orig(self, *keyargs)

            prefill_args = keyargs + (ret,)
            prefill(*prefill_args)

            defer.returnValue(ret)

        def invalidate(*keyargs):
            if len(keyargs) != num_args:
                raise ValueError("Expected a call to have %d arguments", num_args)

            cache.pop(keyargs, None)

        wrapped.invalidate = invalidate
        wrapped.prefill = prefill
        return wrapped

    return wrap


def _convert_param_style(sql):
    return sql.replace("?", "%s")


class LoggingTransaction(object):
    """An object that almost-transparently proxies for the 'txn' object
    passed to the constructor. Adds logging and metrics to the .execute()
    method."""
    __slots__ = ["txn", "name"]

    def __init__(self, txn, name):
        object.__setattr__(self, "txn", txn)
        object.__setattr__(self, "name", name)

    def __getattr__(self, name):
        return getattr(self.txn, name)

    def __setattr__(self, name, value):
        setattr(self.txn, name, value)

    def execute(self, sql, *args, **kwargs):
        # TODO(paul): Maybe use 'info' and 'debug' for values?
        sql_logger.debug("[SQL] {%s} %s", self.name, sql)

        sql = _convert_param_style(sql)

        try:
            if args and args[0]:
                values = args[0]
                sql_logger.debug(
                    "[SQL values] {%s} " + ", ".join(("<%r>",) * len(values)),
                    self.name,
                    *values
                )
        except:
            # Don't let logging failures stop SQL from working
            pass

        start = time.time() * 1000
        try:
            return self.txn.execute(
                sql, *args, **kwargs
            )
        except:
                logger.exception("[SQL FAIL] {%s}", self.name)
                raise
        finally:
            msecs = (time.time() * 1000) - start
            sql_logger.debug("[SQL time] {%s} %f", self.name, msecs)
            sql_query_timer.inc_by(msecs, sql.split()[0])


class PerformanceCounters(object):
    def __init__(self):
        self.current_counters = {}
        self.previous_counters = {}

    def update(self, key, start_time, end_time=None):
        if end_time is None:
            end_time = time.time() * 1000
        duration = end_time - start_time
        count, cum_time = self.current_counters.get(key, (0, 0))
        count += 1
        cum_time += duration
        self.current_counters[key] = (count, cum_time)
        return end_time

    def interval(self, interval_duration, limit=3):
        counters = []
        for name, (count, cum_time) in self.current_counters.items():
            prev_count, prev_time = self.previous_counters.get(name, (0, 0))
            counters.append((
                (cum_time - prev_time) / interval_duration,
                count - prev_count,
                name
            ))

        self.previous_counters = dict(self.current_counters)

        counters.sort(reverse=True)

        top_n_counters = ", ".join(
            "%s(%d): %.3f%%" % (name, count, 100 * ratio)
            for ratio, count, name in counters[:limit]
        )

        return top_n_counters


class SQLBaseStore(object):
    _TXN_ID = 0

    def __init__(self, hs):
        self.hs = hs
        self._db_pool = hs.get_db_pool()
        self._clock = hs.get_clock()

        self._previous_txn_total_time = 0
        self._current_txn_total_time = 0
        self._previous_loop_ts = 0

        # TODO(paul): These can eventually be removed once the metrics code
        #   is running in mainline, and we have some nice monitoring frontends
        #   to watch it
        self._txn_perf_counters = PerformanceCounters()
        self._get_event_counters = PerformanceCounters()

        self._get_event_cache = LruCache(hs.config.event_cache_size)

        # Pretend the getEventCache is just another named cache
        caches_by_name["*getEvent*"] = self._get_event_cache

    def start_profiling(self):
        self._previous_loop_ts = self._clock.time_msec()

        def loop():
            curr = self._current_txn_total_time
            prev = self._previous_txn_total_time
            self._previous_txn_total_time = curr

            time_now = self._clock.time_msec()
            time_then = self._previous_loop_ts
            self._previous_loop_ts = time_now

            ratio = (curr - prev)/(time_now - time_then)

            top_three_counters = self._txn_perf_counters.interval(
                time_now - time_then, limit=3
            )

            top_3_event_counters = self._get_event_counters.interval(
                time_now - time_then, limit=3
            )

            logger.info(
                "Total database time: %.3f%% {%s} {%s}",
                ratio * 100, top_three_counters, top_3_event_counters
            )

        self._clock.looping_call(loop, 10000)

    @defer.inlineCallbacks
    def runInteraction(self, desc, func, *args, **kwargs):
        """Wraps the .runInteraction() method on the underlying db_pool."""
        current_context = LoggingContext.current_context()

        start_time = time.time() * 1000

        def inner_func(txn, *args, **kwargs):
            with LoggingContext("runInteraction") as context:
                current_context.copy_to(context)
                start = time.time() * 1000
                txn_id = self._TXN_ID

                # We don't really need these to be unique, so lets stop it from
                # growing really large.
                self._TXN_ID = (self._TXN_ID + 1) % (sys.maxint - 1)

                name = "%s-%x" % (desc, txn_id, )

                sql_scheduling_timer.inc_by(time.time() * 1000 - start_time)
                transaction_logger.debug("[TXN START] {%s}", name)
                try:
                    return func(LoggingTransaction(txn, name), *args, **kwargs)
                except:
                    logger.exception("[TXN FAIL] {%s}", name)
                    raise
                finally:
                    end = time.time() * 1000
                    duration = end - start

                    transaction_logger.debug("[TXN END] {%s} %f", name, duration)

                    self._current_txn_total_time += duration
                    self._txn_perf_counters.update(desc, start, end)
                    sql_txn_timer.inc_by(duration, desc)

        with PreserveLoggingContext():
            result = yield self._db_pool.runInteraction(
                inner_func, *args, **kwargs
            )
        defer.returnValue(result)

    def cursor_to_dict(self, cursor):
        """Converts a SQL cursor into an list of dicts.

        Args:
            cursor : The DBAPI cursor which has executed a query.
        Returns:
            A list of dicts where the key is the column header.
        """
        col_headers = list(column[0] for column in cursor.description)
        results = list(
            dict(zip(col_headers, row)) for row in cursor.fetchall()
        )
        return results

    def _execute(self, desc, decoder, query, *args):
        """Runs a single query for a result set.

        Args:
            decoder - The function which can resolve the cursor results to
                something meaningful.
            query - The query string to execute
            *args - Query args.
        Returns:
            The result of decoder(results)
        """
        def interaction(txn):
            txn.execute(query, args)
            if decoder:
                return decoder(txn)
            else:
                return txn.fetchall()

        return self.runInteraction(desc, interaction)

    def _execute_and_decode(self, desc, query, *args):
        return self._execute(desc, self.cursor_to_dict, query, *args)

    # "Simple" SQL API methods that operate on a single table with no JOINs,
    # no complex WHERE clauses, just a dict of values for columns.

    def _simple_insert(self, table, values, or_replace=False, or_ignore=False,
                       desc="_simple_insert"):
        """Executes an INSERT query on the named table.

        Args:
            table : string giving the table name
            values : dict of new column names and values for them
            or_replace : bool; if True performs an INSERT OR REPLACE
        """
        return self.runInteraction(
            desc,
            self._simple_insert_txn, table, values, or_replace=or_replace,
            or_ignore=or_ignore,
        )

    @log_function
    def _simple_insert_txn(self, txn, table, values, or_replace=False,
                           or_ignore=False):
        sql = "%s INTO %s (%s) VALUES(%s)" % (
            ("REPLACE" if or_replace else "INSERT"),
            table,
            ", ".join(k for k in values),
            ", ".join("?" for k in values)
        )

        logger.debug(
            "[SQL] %s Args=%s",
            sql, values.values(),
        )

        txn.execute(sql, values.values())
        return txn.lastrowid

    def _simple_upsert(self, table, keyvalues, values, desc="_simple_upsert"):
        """
        Args:
            table (str): The table to upsert into
            keyvalues (dict): The unique key tables and their new values
            values (dict): The nonunique columns and their new values
        Returns: A deferred
        """
        return self.runInteraction(
            desc,
            self._simple_upsert_txn, table, keyvalues, values
        )

    def _simple_upsert_txn(self, txn, table, keyvalues, values):
        # Try to update
        sql = "UPDATE %s SET %s WHERE %s" % (
            table,
            ", ".join("%s = ?" % (k,) for k in values),
            " AND ".join("%s = ?" % (k,) for k in keyvalues)
        )
        sqlargs = values.values() + keyvalues.values()
        logger.debug(
            "[SQL] %s Args=%s",
            sql, sqlargs,
        )

        txn.execute(sql, sqlargs)
        if txn.rowcount == 0:
            # We didn't update and rows so insert a new one
            allvalues = {}
            allvalues.update(keyvalues)
            allvalues.update(values)

            sql = "INSERT INTO %s (%s) VALUES (%s)" % (
                table,
                ", ".join(k for k in allvalues),
                ", ".join("?" for _ in allvalues)
            )
            logger.debug(
                "[SQL] %s Args=%s",
                sql, keyvalues.values(),
            )
            txn.execute(sql, allvalues.values())

    def _simple_select_one(self, table, keyvalues, retcols,
                           allow_none=False, desc="_simple_select_one"):
        """Executes a SELECT query on the named table, which is expected to
        return a single row, returning a single column from it.

        Args:
            table : string giving the table name
            keyvalues : dict of column names and values to select the row with
            retcols : list of strings giving the names of the columns to return

            allow_none : If true, return None instead of failing if the SELECT
              statement returns no rows
        """
        return self.runInteraction(
            desc,
            self._simple_select_one_txn,
            table, keyvalues, retcols, allow_none,
        )

    def _simple_select_one_onecol(self, table, keyvalues, retcol,
                                  allow_none=False,
                                  desc="_simple_select_one_onecol"):
        """Executes a SELECT query on the named table, which is expected to
        return a single row, returning a single column from it."

        Args:
            table : string giving the table name
            keyvalues : dict of column names and values to select the row with
            retcol : string giving the name of the column to return
        """
        return self.runInteraction(
            desc,
            self._simple_select_one_onecol_txn,
            table, keyvalues, retcol, allow_none=allow_none,
        )

    def _simple_select_one_onecol_txn(self, txn, table, keyvalues, retcol,
                                      allow_none=False):
        ret = self._simple_select_onecol_txn(
            txn,
            table=table,
            keyvalues=keyvalues,
            retcol=retcol,
        )

        if ret:
            return ret[0]
        else:
            if allow_none:
                return None
            else:
                raise StoreError(404, "No row found")

    def _simple_select_onecol_txn(self, txn, table, keyvalues, retcol):
        sql = (
            "SELECT %(retcol)s FROM %(table)s WHERE %(where)s"
        ) % {
            "retcol": retcol,
            "table": table,
            "where": " AND ".join("%s = ?" % k for k in keyvalues.keys()),
        }

        txn.execute(sql, keyvalues.values())

        return [r[0] for r in txn.fetchall()]

    def _simple_select_onecol(self, table, keyvalues, retcol,
                              desc="_simple_select_onecol"):
        """Executes a SELECT query on the named table, which returns a list
        comprising of the values of the named column from the selected rows.

        Args:
            table (str): table name
            keyvalues (dict): column names and values to select the rows with
            retcol (str): column whos value we wish to retrieve.

        Returns:
            Deferred: Results in a list
        """
        return self.runInteraction(
            desc,
            self._simple_select_onecol_txn,
            table, keyvalues, retcol
        )

    def _simple_select_list(self, table, keyvalues, retcols,
                            desc="_simple_select_list"):
        """Executes a SELECT query on the named table, which may return zero or
        more rows, returning the result as a list of dicts.

        Args:
            table : string giving the table name
            keyvalues : dict of column names and values to select the rows with,
            or None to not apply a WHERE clause.
            retcols : list of strings giving the names of the columns to return
        """
        return self.runInteraction(
            desc,
            self._simple_select_list_txn,
            table, keyvalues, retcols
        )

    def _simple_select_list_txn(self, txn, table, keyvalues, retcols):
        """Executes a SELECT query on the named table, which may return zero or
        more rows, returning the result as a list of dicts.

        Args:
            txn : Transaction object
            table : string giving the table name
            keyvalues : dict of column names and values to select the rows with
            retcols : list of strings giving the names of the columns to return
        """
        if keyvalues:
            sql = "SELECT %s FROM %s WHERE %s" % (
                ", ".join(retcols),
                table,
                " AND ".join("%s = ?" % (k, ) for k in keyvalues)
            )
            txn.execute(sql, keyvalues.values())
        else:
            sql = "SELECT %s FROM %s" % (
                ", ".join(retcols),
                table
            )
            txn.execute(sql)

        return self.cursor_to_dict(txn)

    def _simple_update_one(self, table, keyvalues, updatevalues,
                           desc="_simple_update_one"):
        """Executes an UPDATE query on the named table, setting new values for
        columns in a row matching the key values.

        Args:
            table : string giving the table name
            keyvalues : dict of column names and values to select the row with
            updatevalues : dict giving column names and values to update
            retcols : optional list of column names to return

        If present, retcols gives a list of column names on which to perform
        a SELECT statement *before* performing the UPDATE statement. The values
        of these will be returned in a dict.

        These are performed within the same transaction, allowing an atomic
        get-and-set.  This can be used to implement compare-and-set by putting
        the update column in the 'keyvalues' dict as well.
        """
        return self.runInteraction(
            desc,
            self._simple_update_one_txn,
            table, keyvalues, updatevalues,
        )

<<<<<<< HEAD
    def _simple_selectupdate_one(self, table, keyvalues, updatevalues=None,
                                 retcols=None, allow_none=False):
        """ Combined SELECT then UPDATE."""
        if retcols:
            select_sql = "SELECT %s FROM %s WHERE %s" % (
                ", ".join(retcols),
                table,
                " AND ".join("%s = ?" % (k) for k in keyvalues)
            )
=======
    def _simple_update_one_txn(self, txn, table, keyvalues, updatevalues):
        update_sql = "UPDATE %s SET %s WHERE %s" % (
            table,
            ", ".join("%s = ?" % (k,) for k in updatevalues),
            " AND ".join("%s = ?" % (k,) for k in keyvalues)
        )
>>>>>>> 4848fdbf

        txn.execute(
            update_sql,
            updatevalues.values() + keyvalues.values()
        )

        if txn.rowcount == 0:
            raise StoreError(404, "No row found")
        if txn.rowcount > 1:
            raise StoreError(500, "More than one row matched")

    def _simple_select_one_txn(self, txn, table, keyvalues, retcols,
                               allow_none=False):
        select_sql = "SELECT %s FROM %s WHERE %s ORDER BY rowid asc" % (
            ", ".join(retcols),
            table,
            " AND ".join("%s = ?" % (k) for k in keyvalues)
        )

        txn.execute(select_sql, keyvalues.values())

        row = txn.fetchone()
        if not row:
            if allow_none:
                return None
            raise StoreError(404, "No row found")
        if txn.rowcount > 1:
            raise StoreError(500, "More than one row matched")

        return dict(zip(retcols, row))

    def _simple_selectupdate_one(self, table, keyvalues, updatevalues=None,
                                 retcols=None, allow_none=False,
                                 desc="_simple_selectupdate_one"):
        """ Combined SELECT then UPDATE."""
        def func(txn):
            ret = None
            if retcols:
                ret = self._simple_select_one_txn(
                    txn,
                    table=table,
                    keyvalues=keyvalues,
                    retcols=retcols,
                    allow_none=allow_none,
                )

            if updatevalues:
                self._simple_update_one_txn(
                    txn,
                    table=table,
                    keyvalues=keyvalues,
                    updatevalues=updatevalues,
                )

<<<<<<< HEAD
                # if txn.rowcount == 0:
                #     raise StoreError(404, "No row found")
                if txn.rowcount > 1:
                    raise StoreError(500, "More than one row matched")

=======
>>>>>>> 4848fdbf
            return ret
        return self.runInteraction(desc, func)

    def _simple_delete_one(self, table, keyvalues, desc="_simple_delete_one"):
        """Executes a DELETE query on the named table, expecting to delete a
        single row.

        Args:
            table : string giving the table name
            keyvalues : dict of column names and values to select the row with
        """
        sql = "DELETE FROM %s WHERE %s" % (
            table,
            " AND ".join("%s = ?" % (k, ) for k in keyvalues)
        )

        def func(txn):
            txn.execute(sql, keyvalues.values())
            if txn.rowcount == 0:
                raise StoreError(404, "No row found")
            if txn.rowcount > 1:
                raise StoreError(500, "more than one row matched")
        return self.runInteraction(desc, func)

    def _simple_delete(self, table, keyvalues, desc="_simple_delete"):
        """Executes a DELETE query on the named table.

        Args:
            table : string giving the table name
            keyvalues : dict of column names and values to select the row with
        """

        return self.runInteraction(desc, self._simple_delete_txn)

    def _simple_delete_txn(self, txn, table, keyvalues):
        sql = "DELETE FROM %s WHERE %s" % (
            table,
            " AND ".join("%s = ?" % (k, ) for k in keyvalues)
        )

        return txn.execute(sql, keyvalues.values())

    def _simple_max_id(self, table):
        """Executes a SELECT query on the named table, expecting to return the
        max value for the column "id".

        Args:
            table : string giving the table name
        """
        sql = "SELECT MAX(id) AS id FROM %s" % table

        def func(txn):
            txn.execute(sql)
            max_id = self.cursor_to_dict(txn)[0]["id"]
            if max_id is None:
                return 0
            return max_id

        return self.runInteraction("_simple_max_id", func)

    def _get_events(self, event_ids, check_redacted=True,
                    get_prev_content=False):
        return self.runInteraction(
            "_get_events", self._get_events_txn, event_ids,
            check_redacted=check_redacted, get_prev_content=get_prev_content,
        )

    def _get_events_txn(self, txn, event_ids, check_redacted=True,
                        get_prev_content=False):
        if not event_ids:
            return []

        events = [
            self._get_event_txn(
                txn, event_id,
                check_redacted=check_redacted,
                get_prev_content=get_prev_content
            )
            for event_id in event_ids
        ]

        return [e for e in events if e]

    def _get_event_txn(self, txn, event_id, check_redacted=True,
                       get_prev_content=False, allow_rejected=False):

        start_time = time.time() * 1000

        def update_counter(desc, last_time):
            curr_time = self._get_event_counters.update(desc, last_time)
            sql_getevents_timer.inc_by(curr_time - last_time, desc)
            return curr_time

        cache = self._get_event_cache.setdefault(event_id, {})

        try:
            # Separate cache entries for each way to invoke _get_event_txn
            ret = cache[(check_redacted, get_prev_content, allow_rejected)]

            cache_counter.inc_hits("*getEvent*")
            return ret
        except KeyError:
            cache_counter.inc_misses("*getEvent*")
            pass
        finally:
            start_time = update_counter("event_cache", start_time)

        sql = (
            "SELECT e.internal_metadata, e.json, r.event_id, rej.reason "
            "FROM event_json as e "
            "LEFT JOIN redactions as r ON e.event_id = r.redacts "
            "LEFT JOIN rejections as rej on rej.event_id = e.event_id  "
            "WHERE e.event_id = ? "
            "LIMIT 1 "
        )

        txn.execute(sql, (event_id,))

        res = txn.fetchone()

        if not res:
            return None

        internal_metadata, js, redacted, rejected_reason = res

        start_time = update_counter("select_event", start_time)

        if allow_rejected or not rejected_reason:
            result = self._get_event_from_row_txn(
                txn, internal_metadata, js, redacted,
                check_redacted=check_redacted,
                get_prev_content=get_prev_content,
            )
            cache[(check_redacted, get_prev_content, allow_rejected)] = result
            return result
        else:
            return None

    def _get_event_from_row_txn(self, txn, internal_metadata, js, redacted,
                                check_redacted=True, get_prev_content=False):

        start_time = time.time() * 1000

        def update_counter(desc, last_time):
            curr_time = self._get_event_counters.update(desc, last_time)
            sql_getevents_timer.inc_by(curr_time - last_time, desc)
            return curr_time

        d = json.loads(js)
        start_time = update_counter("decode_json", start_time)

        internal_metadata = json.loads(internal_metadata)
        start_time = update_counter("decode_internal", start_time)

        ev = FrozenEvent(d, internal_metadata_dict=internal_metadata)
        start_time = update_counter("build_frozen_event", start_time)

        if check_redacted and redacted:
            ev = prune_event(ev)

            ev.unsigned["redacted_by"] = redacted
            # Get the redaction event.

            because = self._get_event_txn(
                txn,
                redacted,
                check_redacted=False
            )

            if because:
                ev.unsigned["redacted_because"] = because
            start_time = update_counter("redact_event", start_time)

        if get_prev_content and "replaces_state" in ev.unsigned:
            prev = self._get_event_txn(
                txn,
                ev.unsigned["replaces_state"],
                get_prev_content=False,
            )
            if prev:
                ev.unsigned["prev_content"] = prev.get_dict()["content"]
            start_time = update_counter("get_prev_content", start_time)

        return ev

    def _parse_events(self, rows):
        return self.runInteraction(
            "_parse_events", self._parse_events_txn, rows
        )

    def _parse_events_txn(self, txn, rows):
        event_ids = [r["event_id"] for r in rows]

        return self._get_events_txn(txn, event_ids)

    def _has_been_redacted_txn(self, txn, event):
        sql = "SELECT event_id FROM redactions WHERE redacts = ?"
        txn.execute(sql, (event.event_id,))
        result = txn.fetchone()
        return result[0] if result else None


class _RollbackButIsFineException(Exception):
    """ This exception is used to rollback a transaction without implying
    something went wrong.
    """
    pass


class Table(object):
    """ A base class used to store information about a particular table.
    """

    table_name = None
    """ str: The name of the table """

    fields = None
    """ list: The field names """

    EntryType = None
    """ Type: A tuple type used to decode the results """

    _select_where_clause = "SELECT %s FROM %s WHERE %s"
    _select_clause = "SELECT %s FROM %s"
    _insert_clause = "REPLACE INTO %s (%s) VALUES (%s)"

    @classmethod
    def select_statement(cls, where_clause=None):
        """
        Args:
            where_clause (str): The WHERE clause to use.

        Returns:
            str: An SQL statement to select rows from the table with the given
            WHERE clause.
        """
        if where_clause:
            return cls._select_where_clause % (
                ", ".join(cls.fields),
                cls.table_name,
                where_clause
            )
        else:
            return cls._select_clause % (
                ", ".join(cls.fields),
                cls.table_name,
            )

    @classmethod
    def insert_statement(cls):
        return cls._insert_clause % (
            cls.table_name,
            ", ".join(cls.fields),
            ", ".join(["?"] * len(cls.fields)),
        )

    @classmethod
    def decode_single_result(cls, results):
        """ Given an iterable of tuples, return a single instance of
            `EntryType` or None if the iterable is empty
        Args:
            results (list): The results list to convert to `EntryType`
        Returns:
            EntryType: An instance of `EntryType`
        """
        results = list(results)
        if results:
            return cls.EntryType(*results[0])
        else:
            return None

    @classmethod
    def decode_results(cls, results):
        """ Given an iterable of tuples, return a list of `EntryType`
        Args:
            results (list): The results list to convert to `EntryType`

        Returns:
            list: A list of `EntryType`
        """
        return [cls.EntryType(*row) for row in results]

    @classmethod
    def get_fields_string(cls, prefix=None):
        if prefix:
            to_join = ("%s.%s" % (prefix, f) for f in cls.fields)
        else:
            to_join = cls.fields

        return ", ".join(to_join)


class JoinHelper(object):
    """ Used to help do joins on tables by looking at the tables' fields and
    creating a list of unique fields to use with SELECTs and a namedtuple
    to dump the results into.

    Attributes:
        tables (list): List of `Table` classes
        EntryType (type)
    """

    def __init__(self, *tables):
        self.tables = tables

        res = []
        for table in self.tables:
            res += [f for f in table.fields if f not in res]

        self.EntryType = namedtuple("JoinHelperEntry", res)

    def get_fields(self, **prefixes):
        """Get a string representing a list of fields for use in SELECT
        statements with the given prefixes applied to each.

        For example::

            JoinHelper(PdusTable, StateTable).get_fields(
                PdusTable="pdus",
                StateTable="state"
            )
        """
        res = []
        for field in self.EntryType._fields:
            for table in self.tables:
                if field in table.fields:
                    res.append("%s.%s" % (prefixes[table.__name__], field))
                    break

        return ", ".join(res)

    def decode_results(self, rows):
        return [self.EntryType(*row) for row in rows]<|MERGE_RESOLUTION|>--- conflicted
+++ resolved
@@ -571,24 +571,12 @@
             table, keyvalues, updatevalues,
         )
 
-<<<<<<< HEAD
-    def _simple_selectupdate_one(self, table, keyvalues, updatevalues=None,
-                                 retcols=None, allow_none=False):
-        """ Combined SELECT then UPDATE."""
-        if retcols:
-            select_sql = "SELECT %s FROM %s WHERE %s" % (
-                ", ".join(retcols),
-                table,
-                " AND ".join("%s = ?" % (k) for k in keyvalues)
-            )
-=======
     def _simple_update_one_txn(self, txn, table, keyvalues, updatevalues):
         update_sql = "UPDATE %s SET %s WHERE %s" % (
             table,
             ", ".join("%s = ?" % (k,) for k in updatevalues),
             " AND ".join("%s = ?" % (k,) for k in keyvalues)
         )
->>>>>>> 4848fdbf
 
         txn.execute(
             update_sql,
@@ -643,14 +631,11 @@
                     updatevalues=updatevalues,
                 )
 
-<<<<<<< HEAD
                 # if txn.rowcount == 0:
                 #     raise StoreError(404, "No row found")
                 if txn.rowcount > 1:
                     raise StoreError(500, "More than one row matched")
 
-=======
->>>>>>> 4848fdbf
             return ret
         return self.runInteraction(desc, func)
 
