--- conflicted
+++ resolved
@@ -113,12 +113,6 @@
                 keyvalues={"room_id": event.room_id},
             )
 
-<<<<<<< HEAD
-            self._simple_insert_many_txn(
-                txn,
-                "current_state_events",
-                [
-=======
             for s in current_state:
                 if s.type == EventTypes.Member:
                     txn.call_after(
@@ -130,16 +124,13 @@
                 self._simple_insert_txn(
                     txn,
                     "current_state_events",
->>>>>>> 977338a7
                     {
                         "event_id": s.event_id,
                         "room_id": s.room_id,
                         "type": s.type,
                         "state_key": s.state_key,
                     }
-                    for s in current_state
-                ],
-            )
+                )
 
         if event.is_state() and is_new_state:
             if not backfilled and not context.rejected:
