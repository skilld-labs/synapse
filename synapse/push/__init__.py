--- conflicted
+++ resolved
@@ -95,12 +95,7 @@
             # we fail to dispatch the push)
             config = PaginationConfig(from_token=None, limit='1')
             chunk = yield self.evStreamHandler.get_stream(
-<<<<<<< HEAD
-                self.user_name, config, timeout=0, affect_presence=False
-=======
-                self.user_id, config, timeout=0, affect_presence=False,
-                only_room_events=True
->>>>>>> 40d97651
+                self.user_id, config, timeout=0, affect_presence=False
             )
             self.last_token = chunk['end']
             self.store.update_pusher_last_token(
@@ -132,12 +127,7 @@
         config = PaginationConfig(from_token=from_tok, limit='1')
         timeout = (300 + random.randint(-60, 60)) * 1000
         chunk = yield self.evStreamHandler.get_stream(
-<<<<<<< HEAD
-            self.user_name, config, timeout=timeout, affect_presence=False
-=======
-            self.user_id, config, timeout=timeout, affect_presence=False,
-            only_room_events=True
->>>>>>> 40d97651
+            self.user_id, config, timeout=timeout, affect_presence=False
         )
 
         # limiting to 1 may get 1 event plus 1 presence event, so
@@ -154,7 +144,7 @@
         if read_receipt:
             for receipt_part in read_receipt['content'].values():
                 if 'm.read' in receipt_part:
-                    if self.user_name in receipt_part['m.read'].keys():
+                    if self.user_id in receipt_part['m.read'].keys():
                         have_updated_badge = True
 
         if not single_event:
@@ -302,7 +292,6 @@
         """
         Overridden by implementing classes to send an updated badge count
         """
-<<<<<<< HEAD
         pass
 
     @defer.inlineCallbacks
@@ -310,11 +299,11 @@
         membership_list = (Membership.INVITE, Membership.JOIN)
 
         room_list = yield self.store.get_rooms_for_user_where_membership_is(
-            user_id=self.user_name,
+            user_id=self.user_id,
             membership_list=membership_list
         )
 
-        user_is_guest = yield self.store.is_guest(UserID.from_string(self.user_name))
+        user_is_guest = yield self.store.is_guest(self.user_id)
 
         # XXX: importing inside method to break circular dependency.
         # should sort out the mess by moving all this logic out of
@@ -322,7 +311,7 @@
         # handler to somewhere more amenable to re-use.
         from synapse.handlers.sync import SyncConfig
         sync_config = SyncConfig(
-            user=UserID.from_string(self.user_name),
+            user=UserID.from_string(self.user_id),
             filter=FilterCollection({}),
             is_guest=user_is_guest,
         )
@@ -339,27 +328,17 @@
                 badge += 1
             else:
                 last_unread_event_id = sync_handler.last_read_event_id_for_room_and_user(
-                    r.room_id, self.user_name, ephemeral_by_room
+                    r.room_id, self.user_id, ephemeral_by_room
                 )
 
                 if last_unread_event_id:
                     notifs = yield (
                         self.store.get_unread_event_push_actions_by_room_for_user(
-                            r.room_id, self.user_name, last_unread_event_id
+                            r.room_id, self.user_id, last_unread_event_id
                         )
                     )
                     badge += len(notifs)
         defer.returnValue(badge)
-=======
-        if 'last_active' in state.state:
-            last_active = state.state['last_active']
-            if last_active > self.last_last_active_time:
-                self.last_last_active_time = last_active
-                if self.has_unread:
-                    logger.info("Resetting badge count for %s", self.user_id)
-                    self.reset_badge_count()
-                    self.has_unread = False
->>>>>>> 40d97651
 
 
 class PusherConfigException(Exception):
