# -*- coding: utf-8 -*-
# Copyright 2014 - 2016 OpenMarket Ltd
#
# Licensed under the Apache License, Version 2.0 (the "License");
# you may not use this file except in compliance with the License.
# You may obtain a copy of the License at
#
#     http://www.apache.org/licenses/LICENSE-2.0
#
# Unless required by applicable law or agreed to in writing, software
# distributed under the License is distributed on an "AS IS" BASIS,
# WITHOUT WARRANTIES OR CONDITIONS OF ANY KIND, either express or implied.
# See the License for the specific language governing permissions and
# limitations under the License.

from twisted.internet import defer

from ._base import BaseHandler
from synapse.api.constants import LoginType
from synapse.types import UserID
from synapse.api.errors import AuthError, LoginError, Codes, StoreError, SynapseError
from synapse.util.async import run_on_reactor

from twisted.web.client import PartialDownloadError

import logging
import bcrypt
import pymacaroons
import simplejson

import synapse.util.stringutils as stringutils


logger = logging.getLogger(__name__)


class AuthHandler(BaseHandler):
    SESSION_EXPIRE_MS = 48 * 60 * 60 * 1000

    def __init__(self, hs):
        """
        Args:
            hs (synapse.server.HomeServer):
        """
        super(AuthHandler, self).__init__(hs)
        self.checkers = {
            LoginType.PASSWORD: self._check_password_auth,
            LoginType.RECAPTCHA: self._check_recaptcha,
            LoginType.EMAIL_IDENTITY: self._check_email_identity,
            LoginType.DUMMY: self._check_dummy_auth,
        }
        self.bcrypt_rounds = hs.config.bcrypt_rounds
        self.sessions = {}

        account_handler = _AccountHandler(
            hs, check_user_exists=self.check_user_exists
        )

        self.password_providers = [
            module(config=config, account_handler=account_handler)
            for module, config in hs.config.password_providers
        ]

        logger.info("Extra password_providers: %r", self.password_providers)

        self.hs = hs  # FIXME better possibility to access registrationHandler later?
        self.device_handler = hs.get_device_handler()

    @defer.inlineCallbacks
    def check_auth(self, flows, clientdict, clientip):
        """
        Takes a dictionary sent by the client in the login / registration
        protocol and handles the login flow.

        As a side effect, this function fills in the 'creds' key on the user's
        session with a map, which maps each auth-type (str) to the relevant
        identity authenticated by that auth-type (mostly str, but for captcha, bool).

        Args:
            flows (list): A list of login flows. Each flow is an ordered list of
                          strings representing auth-types. At least one full
                          flow must be completed in order for auth to be successful.
            clientdict: The dictionary from the client root level, not the
                        'auth' key: this method prompts for auth if none is sent.
            clientip (str): The IP address of the client.
        Returns:
            A tuple of (authed, dict, dict, session_id) where authed is true if
            the client has successfully completed an auth flow. If it is true
            the first dict contains the authenticated credentials of each stage.

            If authed is false, the first dictionary is the server response to
            the login request and should be passed back to the client.

            In either case, the second dict contains the parameters for this
            request (which may have been given only in a previous call).

            session_id is the ID of this session, either passed in by the client
            or assigned by the call to check_auth
        """

        authdict = None
        sid = None
        if clientdict and 'auth' in clientdict:
            authdict = clientdict['auth']
            del clientdict['auth']
            if 'session' in authdict:
                sid = authdict['session']
        session = self._get_session_info(sid)

        if len(clientdict) > 0:
            # This was designed to allow the client to omit the parameters
            # and just supply the session in subsequent calls so it split
            # auth between devices by just sharing the session, (eg. so you
            # could continue registration from your phone having clicked the
            # email auth link on there). It's probably too open to abuse
            # because it lets unauthenticated clients store arbitrary objects
            # on a home server.
            # Revisit: Assumimg the REST APIs do sensible validation, the data
            # isn't arbintrary.
            session['clientdict'] = clientdict
            self._save_session(session)
        elif 'clientdict' in session:
            clientdict = session['clientdict']

        if not authdict:
            defer.returnValue(
                (
                    False, self._auth_dict_for_flows(flows, session),
                    clientdict, session['id']
                )
            )

        if 'creds' not in session:
            session['creds'] = {}
        creds = session['creds']

        # check auth type currently being presented
        errordict = {}
        if 'type' in authdict:
            login_type = authdict['type']
            if login_type not in self.checkers:
                raise LoginError(400, "", Codes.UNRECOGNIZED)
            try:
                result = yield self.checkers[login_type](authdict, clientip)
                if result:
                    creds[login_type] = result
                    self._save_session(session)
            except LoginError, e:
                if login_type == LoginType.EMAIL_IDENTITY:
                    # riot used to have a bug where it would request a new
                    # validation token (thus sending a new email) each time it
                    # got a 401 with a 'flows' field.
                    # (https://github.com/vector-im/vector-web/issues/2447).
                    #
                    # Grandfather in the old behaviour for now to avoid
                    # breaking old riot deployments.
                    raise e

                # this step failed. Merge the error dict into the response
                # so that the client can have another go.
                errordict = e.error_dict()

        for f in flows:
            if len(set(f) - set(creds.keys())) == 0:
                logger.info("Auth completed with creds: %r", creds)
                defer.returnValue((True, creds, clientdict, session['id']))

        ret = self._auth_dict_for_flows(flows, session)
        ret['completed'] = creds.keys()
        ret.update(errordict)
        defer.returnValue((False, ret, clientdict, session['id']))

    @defer.inlineCallbacks
    def add_oob_auth(self, stagetype, authdict, clientip):
        """
        Adds the result of out-of-band authentication into an existing auth
        session. Currently used for adding the result of fallback auth.
        """
        if stagetype not in self.checkers:
            raise LoginError(400, "", Codes.MISSING_PARAM)
        if 'session' not in authdict:
            raise LoginError(400, "", Codes.MISSING_PARAM)

        sess = self._get_session_info(
            authdict['session']
        )
        if 'creds' not in sess:
            sess['creds'] = {}
        creds = sess['creds']

        result = yield self.checkers[stagetype](authdict, clientip)
        if result:
            creds[stagetype] = result
            self._save_session(sess)
            defer.returnValue(True)
        defer.returnValue(False)

    def get_session_id(self, clientdict):
        """
        Gets the session ID for a client given the client dictionary

        Args:
            clientdict: The dictionary sent by the client in the request

        Returns:
            str|None: The string session ID the client sent. If the client did
                not send a session ID, returns None.
        """
        sid = None
        if clientdict and 'auth' in clientdict:
            authdict = clientdict['auth']
            if 'session' in authdict:
                sid = authdict['session']
        return sid

    def set_session_data(self, session_id, key, value):
        """
        Store a key-value pair into the sessions data associated with this
        request. This data is stored server-side and cannot be modified by
        the client.

        Args:
            session_id (string): The ID of this session as returned from check_auth
            key (string): The key to store the data under
            value (any): The data to store
        """
        sess = self._get_session_info(session_id)
        sess.setdefault('serverdict', {})[key] = value
        self._save_session(sess)

    def get_session_data(self, session_id, key, default=None):
        """
        Retrieve data stored with set_session_data

        Args:
            session_id (string): The ID of this session as returned from check_auth
            key (string): The key to store the data under
            default (any): Value to return if the key has not been set
        """
        sess = self._get_session_info(session_id)
        return sess.setdefault('serverdict', {}).get(key, default)

    def _check_password_auth(self, authdict, _):
        if "user" not in authdict or "password" not in authdict:
            raise LoginError(400, "", Codes.MISSING_PARAM)

        user_id = authdict["user"]
        password = authdict["password"]
        if not user_id.startswith('@'):
            user_id = UserID.create(user_id, self.hs.hostname).to_string()

        return self._check_password(user_id, password)

    @defer.inlineCallbacks
    def _check_recaptcha(self, authdict, clientip):
        try:
            user_response = authdict["response"]
        except KeyError:
            # Client tried to provide captcha but didn't give the parameter:
            # bad request.
            raise LoginError(
                400, "Captcha response is required",
                errcode=Codes.CAPTCHA_NEEDED
            )

        logger.info(
            "Submitting recaptcha response %s with remoteip %s",
            user_response, clientip
        )

        # TODO: get this from the homeserver rather than creating a new one for
        # each request
        try:
            client = self.hs.get_simple_http_client()
            resp_body = yield client.post_urlencoded_get_json(
                self.hs.config.recaptcha_siteverify_api,
                args={
                    'secret': self.hs.config.recaptcha_private_key,
                    'response': user_response,
                    'remoteip': clientip,
                }
            )
        except PartialDownloadError as pde:
            # Twisted is silly
            data = pde.response
            resp_body = simplejson.loads(data)

        if 'success' in resp_body:
            # Note that we do NOT check the hostname here: we explicitly
            # intend the CAPTCHA to be presented by whatever client the
            # user is using, we just care that they have completed a CAPTCHA.
            logger.info(
                "%s reCAPTCHA from hostname %s",
                "Successful" if resp_body['success'] else "Failed",
                resp_body.get('hostname')
            )
            if resp_body['success']:
                defer.returnValue(True)
        raise LoginError(401, "", errcode=Codes.UNAUTHORIZED)

    @defer.inlineCallbacks
    def _check_email_identity(self, authdict, _):
        yield run_on_reactor()

        if 'threepid_creds' not in authdict:
            raise LoginError(400, "Missing threepid_creds", Codes.MISSING_PARAM)

        threepid_creds = authdict['threepid_creds']
        identity_handler = self.hs.get_handlers().identity_handler

        logger.info("Getting validated threepid. threepidcreds: %r" % (threepid_creds,))
        threepid = yield identity_handler.threepid_from_creds(threepid_creds)

        if not threepid:
            raise LoginError(401, "", errcode=Codes.UNAUTHORIZED)

        threepid['threepid_creds'] = authdict['threepid_creds']

        defer.returnValue(threepid)

    @defer.inlineCallbacks
    def _check_dummy_auth(self, authdict, _):
        yield run_on_reactor()
        defer.returnValue(True)

    def _get_params_recaptcha(self):
        return {"public_key": self.hs.config.recaptcha_public_key}

    def _auth_dict_for_flows(self, flows, session):
        public_flows = []
        for f in flows:
            public_flows.append(f)

        get_params = {
            LoginType.RECAPTCHA: self._get_params_recaptcha,
        }

        params = {}

        for f in public_flows:
            for stage in f:
                if stage in get_params and stage not in params:
                    params[stage] = get_params[stage]()

        return {
            "session": session['id'],
            "flows": [{"stages": f} for f in public_flows],
            "params": params
        }

    def _get_session_info(self, session_id):
        if session_id not in self.sessions:
            session_id = None

        if not session_id:
            # create a new session
            while session_id is None or session_id in self.sessions:
                session_id = stringutils.random_string(24)
            self.sessions[session_id] = {
                "id": session_id,
            }

        return self.sessions[session_id]

    def validate_password_login(self, user_id, password):
        """
        Authenticates the user with their username and password.

        Used only by the v1 login API.

        Args:
            user_id (str): complete @user:id
            password (str): Password
        Returns:
            defer.Deferred: (str) canonical user id
        Raises:
            StoreError if there was a problem accessing the database
            LoginError if there was an authentication problem.
        """
        return self._check_password(user_id, password)

    @defer.inlineCallbacks
    def get_access_token_for_user_id(self, user_id, device_id=None,
                                     initial_display_name=None):
        """
        Creates a new access token for the user with the given user ID.

        The user is assumed to have been authenticated by some other
        machanism (e.g. CAS), and the user_id converted to the canonical case.

        The device will be recorded in the table if it is not there already.

        Args:
            user_id (str): canonical User ID
            device_id (str|None): the device ID to associate with the tokens.
               None to leave the tokens unassociated with a device (deprecated:
               we should always have a device ID)
            initial_display_name (str): display name to associate with the
               device if it needs re-registering
        Returns:
              The access token for the user's session.
        Raises:
            StoreError if there was a problem storing the token.
            LoginError if there was an authentication problem.
        """
        logger.info("Logging in user %s on device %s", user_id, device_id)
        access_token = yield self.issue_access_token(user_id, device_id)

        # the device *should* have been registered before we got here; however,
        # it's possible we raced against a DELETE operation. The thing we
        # really don't want is active access_tokens without a record of the
        # device, so we double-check it here.
        if device_id is not None:
            yield self.device_handler.check_device_registered(
                user_id, device_id, initial_display_name
            )

        defer.returnValue(access_token)

    @defer.inlineCallbacks
    def check_user_exists(self, user_id):
        """
        Checks to see if a user with the given id exists. Will check case
        insensitively, but return None if there are multiple inexact matches.

        Args:
            (str) user_id: complete @user:id

        Returns:
            defer.Deferred: (str) canonical_user_id, or None if zero or
            multiple matches
        """
        res = yield self._find_user_id_and_pwd_hash(user_id)
        if res is not None:
            defer.returnValue(res[0])
        defer.returnValue(None)

    @defer.inlineCallbacks
    def _find_user_id_and_pwd_hash(self, user_id):
        """Checks to see if a user with the given id exists. Will check case
        insensitively, but will return None if there are multiple inexact
        matches.

        Returns:
            tuple: A 2-tuple of `(canonical_user_id, password_hash)`
            None: if there is not exactly one match
        """
        user_infos = yield self.store.get_users_by_id_case_insensitive(user_id)

        result = None
        if not user_infos:
            logger.warn("Attempted to login as %s but they do not exist", user_id)
        elif len(user_infos) == 1:
            # a single match (possibly not exact)
            result = user_infos.popitem()
        elif user_id in user_infos:
            # multiple matches, but one is exact
            result = (user_id, user_infos[user_id])
        else:
            # multiple matches, none of them exact
            logger.warn(
                "Attempted to login as %s but it matches more than one user "
                "inexactly: %r",
                user_id, user_infos.keys()
            )
        defer.returnValue(result)

    @defer.inlineCallbacks
    def _check_password(self, user_id, password):
        """Authenticate a user against the LDAP and local databases.

        user_id is checked case insensitively against the local database, but
        will throw if there are multiple inexact matches.

        Args:
            user_id (str): complete @user:id
        Returns:
            (str) the canonical_user_id
        Raises:
            LoginError if login fails
        """
        for provider in self.password_providers:
            is_valid = yield provider.check_password(user_id, password)
            if is_valid:
                defer.returnValue(user_id)

        canonical_user_id = yield self._check_local_password(user_id, password)

        if canonical_user_id:
            defer.returnValue(canonical_user_id)

        # unknown username or invalid password. We raise a 403 here, but note
        # that if we're doing user-interactive login, it turns all LoginErrors
        # into a 401 anyway.
        raise LoginError(
            403, "Invalid password",
            errcode=Codes.FORBIDDEN
        )

    @defer.inlineCallbacks
    def _check_local_password(self, user_id, password):
        """Authenticate a user against the local password database.

        user_id is checked case insensitively, but will return None if there are
        multiple inexact matches.

        Args:
            user_id (str): complete @user:id
        Returns:
            (str) the canonical_user_id, or None if unknown user / bad password
        """
        lookupres = yield self._find_user_id_and_pwd_hash(user_id)
        if not lookupres:
            defer.returnValue(None)
        (user_id, password_hash) = lookupres
        result = self.validate_hash(password, password_hash)
        if not result:
            logger.warn("Failed password login for user %s", user_id)
            defer.returnValue(None)
        defer.returnValue(user_id)

    @defer.inlineCallbacks
    def issue_access_token(self, user_id, device_id=None):
        access_token = self.generate_access_token(user_id)
        yield self.store.add_access_token_to_user(user_id, access_token,
                                                  device_id)
        defer.returnValue(access_token)

<<<<<<< HEAD
    def generate_access_token(self, user_id, extra_caveats=None,
                              duration_in_ms=(60 * 60 * 1000)):
=======
    @defer.inlineCallbacks
    def issue_refresh_token(self, user_id, device_id=None):
        refresh_token = self.generate_refresh_token(user_id)
        yield self.store.add_refresh_token_to_user(user_id, refresh_token,
                                                   device_id)
        defer.returnValue(refresh_token)

    def generate_access_token(self, user_id, extra_caveats=None):
>>>>>>> 8379a741
        extra_caveats = extra_caveats or []
        macaroon = self._generate_base_macaroon(user_id)
        macaroon.add_first_party_caveat("type = access")
        # Include a nonce, to make sure that each login gets a different
        # access token.
        macaroon.add_first_party_caveat("nonce = %s" % (
            stringutils.random_string_with_symbols(16),
        ))
        for caveat in extra_caveats:
            macaroon.add_first_party_caveat(caveat)
        return macaroon.serialize()

    def generate_refresh_token(self, user_id):
        m = self._generate_base_macaroon(user_id)
        m.add_first_party_caveat("type = refresh")
        # Important to add a nonce, because otherwise every refresh token for a
        # user will be the same.
        m.add_first_party_caveat("nonce = %s" % (
            stringutils.random_string_with_symbols(16),
        ))
        return m.serialize()

    def generate_short_term_login_token(self, user_id, duration_in_ms=(2 * 60 * 1000)):
        macaroon = self._generate_base_macaroon(user_id)
        macaroon.add_first_party_caveat("type = login")
        now = self.hs.get_clock().time_msec()
        expiry = now + duration_in_ms
        macaroon.add_first_party_caveat("time < %d" % (expiry,))
        return macaroon.serialize()

    def generate_delete_pusher_token(self, user_id):
        macaroon = self._generate_base_macaroon(user_id)
        macaroon.add_first_party_caveat("type = delete_pusher")
        return macaroon.serialize()

    def validate_short_term_login_token_and_get_user_id(self, login_token):
        auth_api = self.hs.get_auth()
        try:
            macaroon = pymacaroons.Macaroon.deserialize(login_token)
            user_id = auth_api.get_user_id_from_macaroon(macaroon)
            auth_api.validate_macaroon(macaroon, "login", True, user_id)
            return user_id
        except Exception:
            raise AuthError(403, "Invalid token", errcode=Codes.FORBIDDEN)

    def _generate_base_macaroon(self, user_id):
        macaroon = pymacaroons.Macaroon(
            location=self.hs.config.server_name,
            identifier="key",
            key=self.hs.config.macaroon_secret_key)
        macaroon.add_first_party_caveat("gen = 1")
        macaroon.add_first_party_caveat("user_id = %s" % (user_id,))
        return macaroon

    @defer.inlineCallbacks
    def set_password(self, user_id, newpassword, requester=None):
        password_hash = self.hash(newpassword)

        except_access_token_id = requester.access_token_id if requester else None

        try:
            yield self.store.user_set_password_hash(user_id, password_hash)
        except StoreError as e:
            if e.code == 404:
                raise SynapseError(404, "Unknown user", Codes.NOT_FOUND)
            raise e
        yield self.store.user_delete_access_tokens(
            user_id, except_access_token_id
        )
        yield self.hs.get_pusherpool().remove_pushers_by_user(
            user_id, except_access_token_id
        )

    @defer.inlineCallbacks
    def add_threepid(self, user_id, medium, address, validated_at):
        # 'Canonicalise' email addresses down to lower case.
        # We've now moving towards the Home Server being the entity that
        # is responsible for validating threepids used for resetting passwords
        # on accounts, so in future Synapse will gain knowledge of specific
        # types (mediums) of threepid. For now, we still use the existing
        # infrastructure, but this is the start of synapse gaining knowledge
        # of specific types of threepid (and fixes the fact that checking
        # for the presenc eof an email address during password reset was
        # case sensitive).
        if medium == 'email':
            address = address.lower()

        yield self.store.user_add_threepid(
            user_id, medium, address, validated_at,
            self.hs.get_clock().time_msec()
        )

    def _save_session(self, session):
        # TODO: Persistent storage
        logger.debug("Saving session %s", session)
        session["last_used"] = self.hs.get_clock().time_msec()
        self.sessions[session["id"]] = session
        self._prune_sessions()

    def _prune_sessions(self):
        for sid, sess in self.sessions.items():
            last_used = 0
            if 'last_used' in sess:
                last_used = sess['last_used']
            now = self.hs.get_clock().time_msec()
            if last_used < now - AuthHandler.SESSION_EXPIRE_MS:
                del self.sessions[sid]

    def hash(self, password):
        """Computes a secure hash of password.

        Args:
            password (str): Password to hash.

        Returns:
            Hashed password (str).
        """
        return bcrypt.hashpw(password.encode('utf8') + self.hs.config.password_pepper,
                             bcrypt.gensalt(self.bcrypt_rounds))

    def validate_hash(self, password, stored_hash):
        """Validates that self.hash(password) == stored_hash.

        Args:
            password (str): Password to hash.
            stored_hash (str): Expected hash value.

        Returns:
            Whether self.hash(password) == stored_hash (bool).
        """
        if stored_hash:
            return bcrypt.hashpw(password + self.hs.config.password_pepper,
                                 stored_hash.encode('utf-8')) == stored_hash
        else:
            return False


class _AccountHandler(object):
    """A proxy object that gets passed to password auth providers so they
    can register new users etc if necessary.
    """
    def __init__(self, hs, check_user_exists):
        self.hs = hs

        self._check_user_exists = check_user_exists

    def check_user_exists(self, user_id):
        """Check if user exissts.

        Returns:
            Deferred(bool)
        """
        return self._check_user_exists(user_id)

    def register(self, localpart):
        """Registers a new user with given localpart

        Returns:
            Deferred: a 2-tuple of (user_id, access_token)
        """
        reg = self.hs.get_handlers().registration_handler
        return reg.register(localpart=localpart)<|MERGE_RESOLUTION|>--- conflicted
+++ resolved
@@ -526,19 +526,7 @@
                                                   device_id)
         defer.returnValue(access_token)
 
-<<<<<<< HEAD
-    def generate_access_token(self, user_id, extra_caveats=None,
-                              duration_in_ms=(60 * 60 * 1000)):
-=======
-    @defer.inlineCallbacks
-    def issue_refresh_token(self, user_id, device_id=None):
-        refresh_token = self.generate_refresh_token(user_id)
-        yield self.store.add_refresh_token_to_user(user_id, refresh_token,
-                                                   device_id)
-        defer.returnValue(refresh_token)
-
     def generate_access_token(self, user_id, extra_caveats=None):
->>>>>>> 8379a741
         extra_caveats = extra_caveats or []
         macaroon = self._generate_base_macaroon(user_id)
         macaroon.add_first_party_caveat("type = access")
