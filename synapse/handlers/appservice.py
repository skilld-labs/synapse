# -*- coding: utf-8 -*-
# Copyright 2015, 2016 OpenMarket Ltd
#
# Licensed under the Apache License, Version 2.0 (the "License");
# you may not use this file except in compliance with the License.
# You may obtain a copy of the License at
#
#     http://www.apache.org/licenses/LICENSE-2.0
#
# Unless required by applicable law or agreed to in writing, software
# distributed under the License is distributed on an "AS IS" BASIS,
# WITHOUT WARRANTIES OR CONDITIONS OF ANY KIND, either express or implied.
# See the License for the specific language governing permissions and
# limitations under the License.

import logging
from typing import Dict, List, Optional, Union

from prometheus_client import Counter

from twisted.internet import defer

import synapse
from synapse.api.constants import EventTypes
from synapse.appservice import ApplicationService
from synapse.events import EventBase
from synapse.handlers.presence import format_user_presence_state
from synapse.logging.context import make_deferred_yieldable, run_in_background
from synapse.metrics import (
    event_processing_loop_counter,
    event_processing_loop_room_count,
)
from synapse.metrics.background_process_metrics import (
    run_as_background_process,
    wrap_as_background_process,
)
from synapse.types import Collection, JsonDict, RoomStreamToken, UserID
from synapse.util.metrics import Measure

logger = logging.getLogger(__name__)

events_processed_counter = Counter("synapse_handlers_appservice_events_processed", "")


class ApplicationServicesHandler:
    def __init__(self, hs):
        self.store = hs.get_datastore()
        self.is_mine_id = hs.is_mine_id
        self.appservice_api = hs.get_application_service_api()
        self.scheduler = hs.get_application_service_scheduler()
        self.started_scheduler = False
        self.clock = hs.get_clock()
        self.notify_appservices = hs.config.notify_appservices
        self.event_sources = hs.get_event_sources()

        self.current_max = 0
        self.is_processing = False

    def notify_interested_services(self, max_token: RoomStreamToken):
        """Notifies (pushes) all application services interested in this event.

        Pushing is done asynchronously, so this method won't block for any
        prolonged length of time.
        """
        # We just use the minimum stream ordering and ignore the vector clock
        # component. This is safe to do as long as we *always* ignore the vector
        # clock components.
        current_id = max_token.stream

        services = self.store.get_app_services()
        if not services or not self.notify_appservices:
            return

        self.current_max = max(self.current_max, current_id)
        if self.is_processing:
            return

        # We only start a new background process if necessary rather than
        # optimistically (to cut down on overhead).
        self._notify_interested_services(max_token)

    @wrap_as_background_process("notify_interested_services")
    async def _notify_interested_services(self, max_token: RoomStreamToken):
        with Measure(self.clock, "notify_interested_services"):
            self.is_processing = True
            try:
                limit = 100
                while True:
                    (
                        upper_bound,
                        events,
                    ) = await self.store.get_new_events_for_appservice(
                        self.current_max, limit
                    )

                    if not events:
                        break

                    events_by_room = {}  # type: Dict[str, List[EventBase]]
                    for event in events:
                        events_by_room.setdefault(event.room_id, []).append(event)

                    async def handle_event(event):
                        # Gather interested services
                        services = await self._get_services_for_event(event)
                        if len(services) == 0:
                            return  # no services need notifying

                        # Do we know this user exists? If not, poke the user
                        # query API for all services which match that user regex.
                        # This needs to block as these user queries need to be
                        # made BEFORE pushing the event.
                        await self._check_user_exists(event.sender)
                        if event.type == EventTypes.Member:
                            await self._check_user_exists(event.state_key)

                        if not self.started_scheduler:

                            async def start_scheduler():
                                try:
                                    return await self.scheduler.start()
                                except Exception:
                                    logger.error("Application Services Failure")

                            run_as_background_process("as_scheduler", start_scheduler)
                            self.started_scheduler = True

                        # Fork off pushes to these services
                        for service in services:
                            self.scheduler.submit_event_for_as(service, event)

                        now = self.clock.time_msec()
                        ts = await self.store.get_received_ts(event.event_id)
                        synapse.metrics.event_processing_lag_by_event.labels(
                            "appservice_sender"
                        ).observe((now - ts) / 1000)

                    async def handle_room_events(events):
                        for event in events:
                            await handle_event(event)

                    await make_deferred_yieldable(
                        defer.gatherResults(
                            [
                                run_in_background(handle_room_events, evs)
                                for evs in events_by_room.values()
                            ],
                            consumeErrors=True,
                        )
                    )

                    await self.store.set_appservice_last_pos(upper_bound)

                    now = self.clock.time_msec()
                    ts = await self.store.get_received_ts(events[-1].event_id)

                    synapse.metrics.event_processing_positions.labels(
                        "appservice_sender"
                    ).set(upper_bound)

                    events_processed_counter.inc(len(events))

                    event_processing_loop_room_count.labels("appservice_sender").inc(
                        len(events_by_room)
                    )

                    event_processing_loop_counter.labels("appservice_sender").inc()

                    synapse.metrics.event_processing_lag.labels(
                        "appservice_sender"
                    ).set(now - ts)
                    synapse.metrics.event_processing_last_ts.labels(
                        "appservice_sender"
                    ).set(ts)
            finally:
                self.is_processing = False

    def notify_interested_services_ephemeral(
        self,
        stream_key: str,
        new_token: Optional[int],
        users: Collection[Union[str, UserID]] = [],
    ):
        """This is called by the notifier in the background
        when a ephemeral event handled by the homeserver.

        This will determine which appservices
        are interested in the event, and submit them.

        Events will only be pushed to appservices
        that have opted into ephemeral events

        Args:
            stream_key: The stream the event came from.
            new_token: The latest stream token
            users: The user(s) involved with the event.
        """
        if not self.notify_appservices:
            return

        if stream_key not in ("typing_key", "receipt_key", "presence_key"):
            return

        services = [
            service
            for service in self.store.get_app_services()
            if service.supports_ephemeral
        ]
        if not services:
            return

        # We only start a new background process if necessary rather than
        # optimistically (to cut down on overhead).
        self._notify_interested_services_ephemeral(
            services, stream_key, new_token, users
        )

    @wrap_as_background_process("notify_interested_services_ephemeral")
    async def _notify_interested_services_ephemeral(
        self,
        services: List[ApplicationService],
        stream_key: str,
        new_token: Optional[int],
        users: Collection[Union[str, UserID]],
    ):
        logger.info("Checking interested services for %s" % (stream_key))
        with Measure(self.clock, "notify_interested_services_ephemeral"):
            for service in services:
                # Only handle typing if we have the latest token
                if stream_key == "typing_key" and new_token is not None:
                    events = await self._handle_typing(service, new_token)
                    if events:
                        self.scheduler.submit_ephemeral_events_for_as(service, events)
                    # We don't persist the token for typing_key for performance reasons
                elif stream_key == "receipt_key":
                    events = await self._handle_receipts(service)
                    if events:
                        self.scheduler.submit_ephemeral_events_for_as(service, events)
                    await self.store.set_type_stream_id_for_appservice(
                        service, "read_receipt", new_token
                    )
                elif stream_key == "presence_key":
                    events = await self._handle_presence(service, users)
                    if events:
                        self.scheduler.submit_ephemeral_events_for_as(service, events)
                    await self.store.set_type_stream_id_for_appservice(
                        service, "presence", new_token
                    )

    async def _handle_typing(self, service: ApplicationService, new_token: int):
        typing_source = self.event_sources.sources["typing"]
        # Get the typing events from just before current
        typing, _ = await typing_source.get_new_events_as(
            service=service,
            # For performance reasons, we don't persist the previous
            # token in the DB and instead fetch the latest typing information
            # for appservices.
            from_key=new_token - 1,
        )
        return typing

    async def _handle_receipts(self, service: ApplicationService):
        from_key = await self.store.get_type_stream_id_for_appservice(
            service, "read_receipt"
        )
        receipts_source = self.event_sources.sources["receipt"]
        receipts, _ = await receipts_source.get_new_events_as(
            service=service, from_key=from_key
        )
        return receipts

    async def _handle_presence(
<<<<<<< HEAD
        self, service: ApplicationService, users: Collection[Union[str, UserID]]
    ):
=======
        self, service: ApplicationService, users: Collection[UserID]
    ) -> List[JsonDict]:
>>>>>>> 9e0f5a0a
        events = []  # type: List[JsonDict]
        presence_source = self.event_sources.sources["presence"]
        from_key = await self.store.get_type_stream_id_for_appservice(
            service, "presence"
        )
        for user in users:
            if isinstance(user, str):
                user = UserID.from_string(user)

            interested = await service.is_interested_in_presence(user, self.store)
            if not interested:
                continue
            presence_events, _ = await presence_source.get_new_events(
                user=user, service=service, from_key=from_key,
            )
            time_now = self.clock.time_msec()
            events.extend(
                {
                    "type": "m.presence",
                    "sender": event.user_id,
                    "content": format_user_presence_state(
                        event, time_now, include_user_id=False
                    ),
                }
                for event in presence_events
            )

        return events

    async def query_user_exists(self, user_id):
        """Check if any application service knows this user_id exists.

        Args:
            user_id(str): The user to query if they exist on any AS.
        Returns:
            True if this user exists on at least one application service.
        """
        user_query_services = self._get_services_for_user(user_id=user_id)
        for user_service in user_query_services:
            is_known_user = await self.appservice_api.query_user(user_service, user_id)
            if is_known_user:
                return True
        return False

    async def query_room_alias_exists(self, room_alias):
        """Check if an application service knows this room alias exists.

        Args:
            room_alias(RoomAlias): The room alias to query.
        Returns:
            namedtuple: with keys "room_id" and "servers" or None if no
            association can be found.
        """
        room_alias_str = room_alias.to_string()
        services = self.store.get_app_services()
        alias_query_services = [
            s for s in services if (s.is_interested_in_alias(room_alias_str))
        ]
        for alias_service in alias_query_services:
            is_known_alias = await self.appservice_api.query_alias(
                alias_service, room_alias_str
            )
            if is_known_alias:
                # the alias exists now so don't query more ASes.
                result = await self.store.get_association_from_room_alias(room_alias)
                return result

    async def query_3pe(self, kind, protocol, fields):
        services = self._get_services_for_3pn(protocol)

        results = await make_deferred_yieldable(
            defer.DeferredList(
                [
                    run_in_background(
                        self.appservice_api.query_3pe, service, kind, protocol, fields
                    )
                    for service in services
                ],
                consumeErrors=True,
            )
        )

        ret = []
        for (success, result) in results:
            if success:
                ret.extend(result)

        return ret

    async def get_3pe_protocols(self, only_protocol=None):
        services = self.store.get_app_services()
        protocols = {}  # type: Dict[str, List[JsonDict]]

        # Collect up all the individual protocol responses out of the ASes
        for s in services:
            for p in s.protocols:
                if only_protocol is not None and p != only_protocol:
                    continue

                if p not in protocols:
                    protocols[p] = []

                info = await self.appservice_api.get_3pe_protocol(s, p)

                if info is not None:
                    protocols[p].append(info)

        def _merge_instances(infos):
            if not infos:
                return {}

            # Merge the 'instances' lists of multiple results, but just take
            # the other fields from the first as they ought to be identical
            # copy the result so as not to corrupt the cached one
            combined = dict(infos[0])
            combined["instances"] = list(combined["instances"])

            for info in infos[1:]:
                combined["instances"].extend(info["instances"])

            return combined

        for p in protocols.keys():
            protocols[p] = _merge_instances(protocols[p])

        return protocols

    async def _get_services_for_event(self, event):
        """Retrieve a list of application services interested in this event.

        Args:
            event(Event): The event to check. Can be None if alias_list is not.
        Returns:
            list<ApplicationService>: A list of services interested in this
            event based on the service regex.
        """
        services = self.store.get_app_services()

        # we can't use a list comprehension here. Since python 3, list
        # comprehensions use a generator internally. This means you can't yield
        # inside of a list comprehension anymore.
        interested_list = []
        for s in services:
            if await s.is_interested(event, self.store):
                interested_list.append(s)

        return interested_list

    def _get_services_for_user(self, user_id):
        services = self.store.get_app_services()
        interested_list = [s for s in services if (s.is_interested_in_user(user_id))]
        return interested_list

    def _get_services_for_3pn(self, protocol):
        services = self.store.get_app_services()
        interested_list = [s for s in services if s.is_interested_in_protocol(protocol)]
        return interested_list

    async def _is_unknown_user(self, user_id):
        if not self.is_mine_id(user_id):
            # we don't know if they are unknown or not since it isn't one of our
            # users. We can't poke ASes.
            return False

        user_info = await self.store.get_user_by_id(user_id)
        if user_info:
            return False

        # user not found; could be the AS though, so check.
        services = self.store.get_app_services()
        service_list = [s for s in services if s.sender == user_id]
        return len(service_list) == 0

    async def _check_user_exists(self, user_id):
        unknown_user = await self._is_unknown_user(user_id)
        if unknown_user:
            exists = await self.query_user_exists(user_id)
            return exists
        return True<|MERGE_RESOLUTION|>--- conflicted
+++ resolved
@@ -270,13 +270,8 @@
         return receipts
 
     async def _handle_presence(
-<<<<<<< HEAD
         self, service: ApplicationService, users: Collection[Union[str, UserID]]
     ):
-=======
-        self, service: ApplicationService, users: Collection[UserID]
-    ) -> List[JsonDict]:
->>>>>>> 9e0f5a0a
         events = []  # type: List[JsonDict]
         presence_source = self.event_sources.sources["presence"]
         from_key = await self.store.get_type_stream_id_for_appservice(
